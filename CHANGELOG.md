# Changelog

Please update changelog as part of any significant pull request. Place short
description of your change into "Unreleased" section. As part of release
process content of "Unreleased" section content will generate release notes for
the release.

## Unreleased

<<<<<<< HEAD
* [feat] add ipv6 support
  ([#2594](https://github.com/open-telemetry/opentelemetry-demo/pull/2594))
=======
* [chore] Use pre-built nginx otel image
  ([#2614](https://github.com/open-telemetry/opentelemetry-demo/pull/2614))
>>>>>>> 6920e9dd

## 2.1.3

* [chore] Fix postgresql container
  ([#2597](https://github.com/open-telemetry/opentelemetry-demo/pull/2597))

## 2.1.2

* [chore] add postgresql and opensearch containers to build workflow
  ([#2595](https://github.com/open-telemetry/opentelemetry-demo/pull/2595))

## 2.1.1

* Align env vars
  ([#2582](https://github.com/open-telemetry/opentelemetry-demo/pull/2582))
* [opensearch] Reduce OpenSearch container memory footprint
  ([#2587](https://github.com/open-telemetry/opentelemetry-demo/pull/2587))

## 2.1.0

* [chore] add GOMEMLIMIT to all Go services
  ([#2148](https://github.com/open-telemetry/opentelemetry-demo/pull/2148))
* [product-catalog] Simplify span event name
  ([#2150](https://github.com/open-telemetry/opentelemetry-demo/pull/2150))
* [cart] Refactor OpenFeature integration and add Dependency Injection support
  ([#2160](https://github.com/open-telemetry/opentelemetry-demo/pull/2160))
* [checkout]: change image from alpine to distroless to reduce size
  ([#2161](https://github.com/open-telemetry/opentelemetry-demo/pull/2161))
* [product-catalog]: change image from alpine to distroless to reduce size
  ([#2161](https://github.com/open-telemetry/opentelemetry-demo/pull/2161))
* [grafana] configure `traceToLogs` integration
  ([#2162](https://github.com/open-telemetry/opentelemetry-demo/pull/2162))
* [recommendation] change image from bookworm to alpine to reduce size
  ([#2164](https://github.com/open-telemetry/opentelemetry-demo/pull/2164))
* [fraud-detection] update distroless to debian12
  ([#2170](https://github.com/open-telemetry/opentelemetry-demo/pull/2170))
* [chore] bump dependent images
  ([#2179](https://github.com/open-telemetry/opentelemetry-demo/pull/2179))
* [image-provider]: replace bookworm image with nonroot alpine image
  ([#2193](https://github.com/open-telemetry/opentelemetry-demo/pull/2193))
* [kafka] update image to latest
  ([#2194](https://github.com/open-telemetry/opentelemetry-demo/pull/2194))
* [email] bump ruby and dependencies to latest and switch to alpine
  ([#2196](https://github.com/open-telemetry/opentelemetry-demo/pull/2196))
* [cart] Upgrade OpenFeature version and change Hooks integration
  ([#2199](https://github.com/open-telemetry/opentelemetry-demo/pull/2199))
* [shipping] refactor service to use actix-web and demo instrumentation library
  ([#2214](https://github.com/open-telemetry/opentelemetry-demo/pull/2214))
* [quote] replace debian image with latest alpine image
  ([#2216](https://github.com/open-telemetry/opentelemetry-demo/pull/2216))
* [payment] change image from alpine to distroless to reduce size
  ([#2224](https://github.com/open-telemetry/opentelemetry-demo/pull/2224))
* [frontend] change image from alpine to distroless to reduce size
  ([#2224](https://github.com/open-telemetry/opentelemetry-demo/pull/2224))
* [flagd-ui] change image from alpine to distroless to reduce size
  ([#2224](https://github.com/open-telemetry/opentelemetry-demo/pull/2224))
* [load-generator] Update locustfile for logging with TraceContext
  ([#2265](https://github.com/open-telemetry/opentelemetry-demo/pull/2265))
* [product-catalog] Add OTel grpc Logs to Product Catalog
  ([#2285](https://github.com/open-telemetry/opentelemetry-demo/pull/2285))
* [currency] update alpine to 3.21
  ([#2291](https://github.com/open-telemetry/opentelemetry-demo/pull/2291))
* [shipping]: replace debian image with distroless image
  ([#2294](https://github.com/open-telemetry/opentelemetry-demo/pull/2294))
* [currency] update alpine to 3.21
  ([#2291](https://github.com/open-telemetry/opentelemetry-demo/pull/2291))
* [currency] Update code to use new semconv and remove unused file
  ([#2319](https://github.com/open-telemetry/opentelemetry-demo/pull/2319))
* [load-generator] Split trace grouping based on workflow context
  ([#2321](https://github.com/open-telemetry/opentelemetry-demo/pull/2321))
* [image-provider] Add nginx metrics receiver and dashboard
  ([#2330](https://github.com/open-telemetry/opentelemetry-demo/pull/2330))
* [react-native-app] Update how resource attributes are set up
  ([#2331](https://github.com/open-telemetry/opentelemetry-demo/pull/2331))
* [cart] Upgrade OpenFeature and add new telemetry Hooks
  ([#2332](https://github.com/open-telemetry/opentelemetry-demo/pull/2332))
* [otel-collector] Add support for OpenSearch dynamic index
  ([#2363](https://github.com/open-telemetry/opentelemetry-demo/pull/2363))
* [checkout] Add OTel grpc Logs to checkout
  ([#2336](https://github.com/open-telemetry/opentelemetry-demo/pull/2336))
* [prometheus] Activate `keep_identifying_resource_attributes` and promote
  Kubernetes resource attributes as metric labels
  ([#2340](https://github.com/open-telemetry/opentelemetry-demo/pull/2340))
* [grafana] Add APM dashboard including service metrics, traces, and logs
  ([#2340](https://github.com/open-telemetry/opentelemetry-demo/pull/2340))
* [payment] Send logs to otel-collector via pino-opentelemetry-transport
  ([#2352]((https://github.com/open-telemetry/opentelemetry-demo/pull/2352)))
* [image-provider] Update to latest version of nginx and alpine
  ([#2369](https://github.com/open-telemetry/opentelemetry-demo/pull/2369))
* [chore] Upgrade Jaeger to v2
  ([#2389](https://github.com/open-telemetry/opentelemetry-demo/pull/2389))
* [load-generator] Fix Playwright wait until load state error
  ([#2374](https://github.com/open-telemetry/opentelemetry-demo/pull/2374))
* [flagd] Bump Flagd to v0.12.8 and get compliant `http.Server.request.duration`
  OTel metrics that can be used in the APM dashboard
  ([#2392](https://github.com/open-telemetry/opentelemetry-demo/pull/2392))
* [prometheus / grafana] Add Linux monitoring dashboard
  ([#2395](https://github.com/open-telemetry/opentelemetry-demo/pull/2395))
* [prometheus /grafana] Add alerting demo through the `CartAddItemHighLatency`
  alert rule
  ([#2401](https://github.com/open-telemetry/opentelemetry-demo/pull/2401))
* [cart] Enable automatic generation of `service.instance.id`
  ([#2402](https://github.com/open-telemetry/opentelemetry-demo/pull/2402))
* [grafana] Update OpenSearch logs index in APM Dashboards
  ([#2419](https://github.com/open-telemetry/opentelemetry-demo/pull/2419))
* [flagd-ui] Rewrite Flagd UI in Elixir
  ([#2427](https://github.com/open-telemetry/opentelemetry-demo/pull/2427))
* [frontend-proxy] Add redirects for web UI paths to ensure proper asset loading
  ([#2476](https://github.com/open-telemetry/opentelemetry-demo/pull/2476))
* [chore] Bump dependent images
  ([#2477](https://github.com/open-telemetry/opentelemetry-demo/pull/2477))
* [email] Add memory leak scenario to email service
  ([#2481](https://github.com/open-telemetry/opentelemetry-demo/pull/2481))
* [checkout] Add graceful shutdown to checkout service
  ([#2491](https://github.com/open-telemetry/opentelemetry-demo/pull/2491))
* [shipping] Use cumulative metrics in shipping service to be consistent
  with the other services of the demo
  ([#2503](https://github.com/open-telemetry/opentelemetry-demo/pull/2503))
* [grafana] APM dashboard: Add host metrics per service instance
  ([#2507](https://github.com/open-telemetry/opentelemetry-demo/pull/2507))
* [react-native-app] Make frontend proxy URL configurable through app settings
  ([#2531](https://github.com/open-telemetry/opentelemetry-demo/pull/2531))

## 2.0.2

* [frontend] Update OpenTelemetry Browser SDK initialization
  ([#2092](https://github.com/open-telemetry/opentelemetry-demo/pull/2092))
* [quote] Updated open-telemetry/exporter-otlp to 1.2.1 which includes the
  fix for `IS_REMOTE` flag feature
  ([#2112](https://github.com/open-telemetry/opentelemetry-demo/pull/2112))
* [load-generator] Change OpenFeature Evaluation to Remote Evaluation Protocol,
  based on [this issue in OpenFeature/python-sdk-contrib](https://github.com/open-feature/python-sdk-contrib/issues/198)
  ([#2114](https://github.com/open-telemetry/opentelemetry-demo/pull/2114))
* [flagd-ui] increase memory to 100MB
  ([#2120](https://github.com/open-telemetry/opentelemetry-demo/pull/2120))
* [cartservice] change custom metrics to use seconds
  ([#2135](https://github.com/open-telemetry/opentelemetry-demo/pull/2135))
* [otel-collector] Fix OTel Collector meta-monitoring, export metrics using
  the HTTP port
  ([#2502](https://github.com/open-telemetry/opentelemetry-demo/pull/2502))

## 2.0.1

* [chore] Use Linkspector to check links
  ([#2070](https://github.com/open-telemetry/opentelemetry-demo/pull/2070))
* [frontend] Cypress tests base image updated to 14.0.3
  ([#2072](https://github.com/open-telemetry/opentelemetry-demo/pull/2072))
* [grafana] Update dashboards with service map
  ([#2085](https://github.com/open-telemetry/opentelemetry-demo/pull/2085))

## 2.0.0

* [grafana] Update grafana to 11.3.0
  ([#1764](https://github.com/open-telemetry/opentelemetry-demo/pull/1764))
* [chore] Move build args to .env file
  ([#1767](https://github.com/open-telemetry/opentelemetry-demo/pull/1767))
* [frontendproxy] add access logs
  ([#1768](https://github.com/open-telemetry/opentelemetry-demo/pull/1768))
* [grafana] Fix Dashboards
  ([#1779](https://github.com/open-telemetry/opentelemetry-demo/pull/1779))
* [accountingservice] bump OpenTelemetry .NET Automatic Instrumentation
  to 1.9.0 ([#1780](https://github.com/open-telemetry/opentelemetry-demo/pull/1780))
* [react-native-app] Add React Native example app
  ([#1781](https://github.com/open-telemetry/opentelemetry-demo/pull/1781))
* [chore] Add multi-platform build support
  ([#1785](https://github.com/open-telemetry/opentelemetry-demo/pull/1785))
* [chore] update memory limits for flagd, flagdui, and loadgenerator
  ([#1786](https://github.com/open-telemetry/opentelemetry-demo/pull/1786))
* [chore] Generate protobuf code for Go and Python services
  ([#1794](https://github.com/open-telemetry/opentelemetry-demo/pull/1784))
* [paymentservice] Add nodejs instrumentation for runtime metrics
  ([#1797](https://github.com/open-telemetry/opentelemetry-demo/pull/1797))
* [flagd and paymentservice] Update `paymentServiceFailure` to use a list of
  variants and add loyalty level attributes to spans. Added `service.name` to logs.
  ([#1815](https://github.com/open-telemetry/opentelemetry-demo/pull/1815))
* [accounting] rename accountingservice to accounting
  ([#1827](https://github.com/open-telemetry/opentelemetry-demo/pull/1827))
* [cartservice] - Add Exemplars to Cart Service
  ([#1830](https://github.com/open-telemetry/opentelemetry-demo/pull/1830))
* [ad] rename adservice to ad
  ([#1832](https://github.com/open-telemetry/opentelemetry-demo/pull/1832))
* [grafana] Add Exemplars Dashboard
  ([#1836](https://github.com/open-telemetry/opentelemetry-demo/pull/1836))
* [quote] rename quoteservice to quote
  ([#1838](https://github.com/open-telemetry/opentelemetry-demo/pull/1838))
* [cart] rename cartservice to cart
  ([#1839](https://github.com/open-telemetry/opentelemetry-demo/pull/1839))
* [flagd-ui] rename flagdui to flagd-ui
  ([#1840](https://github.com/open-telemetry/opentelemetry-demo/pull/1840))
* [otel-collector] rename otelcol to otel-collector
  ([#1841](https://github.com/open-telemetry/opentelemetry-demo/pull/1841))
* [shipping] rename shippingservice to shipping
  ([#1842](https://github.com/open-telemetry/opentelemetry-demo/pull/1842))
* [chore] Update demo Dependencies (Collector, Grafana, FlagD, Jaeger, Prometheus)
  ([#1855](https://github.com/open-telemetry/opentelemetry-demo/pull/1855))
* [load-generator] rename loadgenerator to load-generator
  ([#1856](https://github.com/open-telemetry/opentelemetry-demo/pull/1856))
* [image-provider] rename imageprovider to image-provider
  ([#1857](https://github.com/open-telemetry/opentelemetry-demo/pull/1857))
* [currency] rename currencyservice to currency
  ([#1858](https://github.com/open-telemetry/opentelemetry-demo/pull/1858))
* [email] rename emailservice to email
  ([#1861](https://github.com/open-telemetry/opentelemetry-demo/pull/1861))
* [fraud-detection] rename frauddetectionservice to fraud-detection
  ([#1862](https://github.com/open-telemetry/opentelemetry-demo/pull/1862))
* [payment] rename paymentservice to payment
  ([#1863](https://github.com/open-telemetry/opentelemetry-demo/pull/1863))
* [recommendation] rename recommendationservice to recommendation
  ([#1865](https://github.com/open-telemetry/opentelemetry-demo/pull/1865))
* [product-catalog] rename productcatalogservice to product-catalog
  ([#1864](https://github.com/open-telemetry/opentelemetry-demo/pull/1864))
* [checkout] rename checkoutservice to checkout
  ([#1867](https://github.com/open-telemetry/opentelemetry-demo/pull/1867))
* [chore] remove `SERVICE_` from environment variables
  ([#1897](https://github.com/open-telemetry/opentelemetry-demo/pull/1897))
* [frontend-proxy] rename frontendproxy to frontend-proxy
  ([#1910](https://github.com/open-telemetry/opentelemetry-demo/pull/1910))
* [product-catalog] load product list on a periodic timer
  ([#1919](https://github.com/open-telemetry/opentelemetry-demo/pull/1919))
* [flagd-ui] fixed eslint ignore comment with useCallback
  ([#1923](https://github.com/open-telemetry/opentelemetry-demo/pull/1923))
* [frontend-proxy] fix envoy access logs
  ([#1930](https://github.com/open-telemetry/opentelemetry-demo/pull/1930))
* [chore] Add memory for frontend-proxy, kafka, grafana, opensearch
  ([#1931](https://github.com/open-telemetry/opentelemetry-demo/pull/1931))
* [frontendproxy] fix Docker compose DNS resolver with envoy 1.32
  ([#1936](https://github.com/open-telemetry/opentelemetry-demo/pull/1936))
* [chore] Generate protobuf code for Typescript service - Frontend
  ([#1954](https://github.com/open-telemetry/opentelemetry-demo/pull/1954))
* [accounting] bump OpenTelemetry .NET Automatic Instrumentation to 1.10.0
  ([#1998](https://github.com/open-telemetry/opentelemetry-demo/pull/1998))
* [frontend] update to Node 22
  ([#2025](https://github.com/open-telemetry/opentelemetry-demo/pull/2025))
* [frontend] move page titles to individual pages
  ([#2025](https://github.com/open-telemetry/opentelemetry-demo/pull/2025))

## 1.12.0

* [accountingservice] allow running the container with non root user
  ([#1692](https://github.com/open-telemetry/opentelemetry-demo/pull/1692))
* [chore] Add yamllint to `make all`
  ([#1707](https://github.com/open-telemetry/opentelemetry-demo/pull/1707))
* [chore] Fix gen-proto for accountingservice
  ([#1709](https://github.com/open-telemetry/opentelemetry-demo/pull/1709))
* [chore] Add depends on to otelcol to wait on healthy opensearch
  ([#1724](https://github.com/open-telemetry/opentelemetry-demo/pull/1724))
* [flagd-ui] Add UI for managing Flagd feature flags
  ([#1725](https://github.com/open-telemetry/opentelemetry-demo/pull/1725))
* [accountingservice] bump OpenTelemetry .NET Automatic Instrumentation
  to 1.8.0 together with other dependencies
  ([#1727](https://github.com/open-telemetry/opentelemetry-demo/pull/1727))
* [frontend] fix imageSlowLoad headers not applied
  to 1.8.0 together with other dependencies
  ([#1733](https://github.com/open-telemetry/opentelemetry-demo/pull/1733))
* [cartservice] Propagate cartservice exceptions
  ([#1744](https://github.com/open-telemetry/opentelemetry-demo/pull/1744))
* [cartservice] Update cart service to fail when cartServiceFailure is enabled
  ([#1748](https://github.com/open-telemetry/opentelemetry-demo/pull/1748))

## 1.11.1

* [otel-col] Add docker stats receiver
  ([#1650](https://github.com/open-telemetry/opentelemetry-demo/pull/1650))
* [otel-col] strip high-cardinality segments of span names
  ([#1668](https://github.com/open-telemetry/opentelemetry-demo/pull/1668))
* [tests] run trace based tests concurrently
  ([#1659](https://github.com/open-telemetry/opentelemetry-demo/pull/1659))
* [otel-col] Set OTLP receiver endpoint to avoid breaking changes
  ([#1662](https://github.com/open-telemetry/opentelemetry-demo/pull/1662))
* [accountingservice] increase memory to 120MB
  ([#1666](https://github.com/open-telemetry/opentelemetry-demo/pull/1666))
* [frontend] Update nodejs to latest LTS and bump dependencies
  ([#1670](https://github.com/open-telemetry/opentelemetry-demo/pull/1670))
* [otel-col] Add host metrics receiver
  ([#1675](https://github.com/open-telemetry/opentelemetry-demo/pull/1675))
* [adservice] bump dependencies & gradle version
  ([#1681](https://github.com/open-telemetry/opentelemetry-demo/pull/1681))

## 1.11.0

* [accountingservice] convert from Go service to .NET service, uses
  OpenTelemetry .NET Automatic Instrumentation.
  ([#1538](https://github.com/open-telemetry/opentelemetry-demo/pull/1538))
* [frontend] fixed default flagd port for HTTPS connections
  ([#1609](https://github.com/open-telemetry/opentelemetry-demo/pull/1609))
* [cartservice] bump .NET package to 1.9.0 release
  ([#1610](https://github.com/open-telemetry/opentelemetry-demo/pull/1610))
* [Valkey] Replace Redis with Valkey
  ([#1619](https://github.com/open-telemetry/opentelemetry-demo/pull/1619))
* [recommendation] updated flag name to match flagd configuration
  ([#1634](https://github.com/open-telemetry/opentelemetry-demo/pull/1634))

## 1.10.0

* [frauddetectionservice] use span links when consuming from Kafka
  ([#1501](https://github.com/open-telemetry/opentelemetry-demo/pull/1501))
* [frontend] reunite trace from loadgenerator
  ([#1506](https://github.com/open-telemetry/opentelemetry-demo/pull/1506))
* [repo] add traceBasedTests image to published images
  ([#1507](https://github.com/open-telemetry/opentelemetry-demo/pull/1507))
* [quoteservice] add manual metric, export logs periodically
  ([#1519](https://github.com/open-telemetry/opentelemetry-demo/pull/1519))
* [flagd] export flagd traces to otel collector
  ([#1522](https://github.com/open-telemetry/opentelemetry-demo/pull/1522))
* [frontend] Pass down image optimization requests to imageprovider
  ([#1522](https://github.com/open-telemetry/opentelemetry-demo/pull/1522))
* [kafka] add kafkaQueueProblems feature flag
  ([#1528](https://github.com/open-telemetry/opentelemetry-demo/pull/1528))
* [otelcollector] Add `redisreceiver`
  ([#1537](https://github.com/open-telemetry/opentelemetry-demo/pull/1537))
* [traceBasedTests] update to v1.0.0
  ([#1551](https://github.com/open-telemetry/opentelemetry-demo/pull/1551))
* [flagd] update to 0.10.1 and set 50M memory limit
  ([#1554](https://github.com/open-telemetry/opentelemetry-demo/pull/1554))
* [loadgenerator] Configure feature flag evaluation tracing
  ([#1553](https://github.com/open-telemetry/opentelemetry-demo/pull/1553))
* [recommendationservice] Configure feature flag evaluation tracing
  ([#1553](https://github.com/open-telemetry/opentelemetry-demo/pull/1553))
* [loadgenerator] Fix feature flag hooks setter method
  ([#1556](https://github.com/open-telemetry/opentelemetry-demo/pull/1556))
* [frontend] Slowloading of images based on imageSlowLoad flag
  ([#1515](https://github.com/open-telemetry/opentelemetry-demo/pull/1486))
* [frontend] Fix imageloading issues on optimized images. bump next.js version
  ([#1571](https://github.com/open-telemetry/opentelemetry-demo/pull/1571))
* [cartservice] bump .NET package to 1.8.1 release
  ([#1514](https://github.com/open-telemetry/opentelemetry-demo/pull/1514),
   [#1580](https://github.com/open-telemetry/opentelemetry-demo/pull/1580))
* [kafka] Fix permission issue with the telemetry agent when running in docker compose
  ([#1574](https://github.com/open-telemetry/opentelemetry-demo/pull/1574))
* [flagd] Add flagd service to minimal docker compose deployment
  ([#1585](https://github.com/open-telemetry/opentelemetry-demo/pull/1585))
* [kafka] Increase memory and Java heap limits
  ([#1592](https://github.com/open-telemetry/opentelemetry-demo/pull/1592))
* chore: Add service version to OTEL_RESOURCE_ATTRIBUTES
  ([#1594](https://github.com/open-telemetry/opentelemetry-demo/pull/1594))
* [checkout] increase Kafka resiliency and observability
  ([#1590](https://github.com/open-telemetry/opentelemetry-demo/pull/1590))

## 1.9.0

* [chore] docker compose: add container name as tag attribute to container logs
* [featureflag] deprecate in favor of flagd
  ([#1338](https://github.com/open-telemetry/opentelemetry-demo/pull/1388))
* [checkoutservice] add producer interceptor for tracing
  ([#1400](https://github.com/open-telemetry/opentelemetry-demo/pull/1400))
* [chore] increase memory for Collector and Jaeger
  ([#1396](https://github.com/open-telemetry/opentelemetry-demo/pull/1396))
* [chore] fix Make targets for restart and redeploy
  ([#1397](https://github.com/open-telemetry/opentelemetry-demo/pull/1397))
* [chore] add nightly releases
  ([#1398](https://github.com/open-telemetry/opentelemetry-demo/pull/1398))
* [checkoutservice] add producer interceptor for tracing
  ([#1400](https://github.com/open-telemetry/opentelemetry-demo/pull/1400))
* [productcatalogservice] fix graceful shutdown issues
  ([#1402](https://github.com/open-telemetry/opentelemetry-demo/pull/1402))
* [chore] remove unused integration test
  ([#1406](https://github.com/open-telemetry/opentelemetry-demo/pull/1406))
* [CartService] - Add Host Detector
  ([#1415](https://github.com/open-telemetry/opentelemetry-demo/pull/1415))
* [chore] - add tests and odd profiles to make stop
  ([#1427](https://github.com/open-telemetry/opentelemetry-demo/pull/1427))
* [shippingservice] fix context propagation
  ([#1433](https://github.com/open-telemetry/opentelemetry-demo/pull/1433))
* [chore] - Update Telemetry Components
  ([#1440](https://github.com/open-telemetry/opentelemetry-demo/pull/1440))
* [loadgenerator] emit logs via OTLP
  ([#1446](https://github.com/open-telemetry/opentelemetry-demo/pull/1446))
* [frontend] reset quantity when new product selected
  ([#1447](https://github.com/open-telemetry/opentelemetry-demo/pull/1447))
* [paymentservice] add paymentServiceFailure feature flag
  ([#1449](https://github.com/open-telemetry/opentelemetry-demo/pull/1449))
* [checkoutservice] add paymentServiceUnreachable feature flag
  ([#1449](https://github.com/open-telemetry/opentelemetry-demo/pull/1449))
* [Frontend-proxy] Add restart policy to compose file
  ([#1448](https://github.com/open-telemetry/opentelemetry-demo/pull/1448))
* [cartservice] update .NET to .NET 8.0.3
  ([#1460](https://github.com/open-telemetry/opentelemetry-demo/pull/1460))
* [adservice] add adServiceManualGC feature flag
  ([#1463](https://github.com/open-telemetry/opentelemetry-demo/pull/1463))
* [frontendproxy] remove deprecated start_child_span option
  ([#1469](https://github.com/open-telemetry/opentelemetry-demo/pull/1469))
* [currency] fix metric name
  ([#1470](https://github.com/open-telemetry/opentelemetry-demo/pull/1470))
* [frontend] disable instrumentation-fs library
  ([#1473](https://github.com/open-telemetry/opentelemetry-demo/pull/1473))
* [Imageprovider] Create Nginx service to host images, add instrumentation to it
  ([#1462](https://github.com/open-telemetry/opentelemetry-demo/pull/1462))
* [loadgenerator] added loadgeneratorFloodHomepage flagd
  ([#1486](https://github.com/open-telemetry/opentelemetry-demo/pull/1486))
* [adservice] add adServiceHighCpu feature flag
  ([#1510](https://github.com/open-telemetry/opentelemetry-demo/pull/1510))

## 1.8.0

* [grafana] update grafana to 10.2.3
  ([#1332](https://github.com/open-telemetry/opentelemetry-demo/pull/1332))
* [frontendproxy] Enable envoy environment resource detector
  ([#1291](https://github.com/open-telemetry/opentelemetry-demo/pull/1291))
* [currencyservice] - add package name prefix to `rpc.service` attribute
  ([#1333](https://github.com/open-telemetry/opentelemetry-demo/pull/1333))
* [currency] fix metric exporter options
  ([#1335](https://github.com/open-telemetry/opentelemetry-demo/pull/1335))
* [ffspostgres] define and use demo specific postgres image
  ([#1338](https://github.com/open-telemetry/opentelemetry-demo/pull/1338))
* [loadgenerator, frontend] enable browser traffic in loadgenerator using playwright
  ([#1345](https://github.com/open-telemetry/opentelemetry-demo/pull/1345))
* [accountingservice] update wiki link
  ([#1346](https://github.com/open-telemetry/opentelemetry-demo/pull/1346))
* [checkoutservice] update wiki link
  ([#1346](https://github.com/open-telemetry/opentelemetry-demo/pull/1346))
* [productcatalogservice] update wiki link
  ([#1346](https://github.com/open-telemetry/opentelemetry-demo/pull/1346))
* [adservice] added group and anonymous read permission to
  opentelemetry-javaagent.jar
  ([#1348](https://github.com/open-telemetry/opentelemetry-demo/pull/1348))
* [frauddetectionservice] added group and anonymous read permission to
  opentelemetry-javaagent.jar
  ([#1348](https://github.com/open-telemetry/opentelemetry-demo/pull/1348))
* [adservice] Major version update for Java instrumentation, version 2.0.0
  ([#1352](https://github.com/open-telemetry/opentelemetry-demo/pull/1352))
* [frauddetectionservice] Major version update for Java instrumentation,
  version 2.0.0
  ([#1352](https://github.com/open-telemetry/opentelemetry-demo/pull/1352))
* [kafka] Major version update for Java instrumentation, version 2.0.0
  ([#1352](https://github.com/open-telemetry/opentelemetry-demo/pull/1352))
* Align env variables for OTLP ports
  ([#1353](https://github.com/open-telemetry/opentelemetry-demo/pull/1353))
* Update dependent services - Collector, Grafana, Jaeger, Prometheus, etc.
  ([#1354](https://github.com/open-telemetry/opentelemetry-demo/pull/1354))
* [OpenSearch] Use native OpenSearch exporter from Collector
  ([#1356](https://github.com/open-telemetry/opentelemetry-demo/pull/1356))
* Update GO SDKs & fix metrics config
  ([#1357](https://github.com/open-telemetry/opentelemetry-demo/pull/1357))
* Update Python SDKs
  ([#1358](https://github.com/open-telemetry/opentelemetry-demo/pull/1358))
* [loadgenerator] fix browser traffic enabled flag
  ([#1359](https://github.com/open-telemetry/opentelemetry-demo/pull/1359))
* [productcatalog] allow products to be extended
  ([#1363](https://github.com/open-telemetry/opentelemetry-demo/pull/1363))
* [tests] update trace based tests for semantic conventions
  ([#1377](https://github.com/open-telemetry/opentelemetry-demo/pull/1377))
* [currencyservice] Add OTLP logs
  ([#1378](https://github.com/open-telemetry/opentelemetry-demo/pull/1378))
* [cartservice] update .NET to .NET 8.0.2
  ([#1380](https://github.com/open-telemetry/opentelemetry-demo/pull/1380))

## 1.7.2

* [cartservice] update .NET package to 1.7.0 release
  ([#1326](https://github.com/open-telemetry/opentelemetry-demo/pull/1326))
* [loadgenerator and recommendationservice] Update python base image
  ([#1329](https://github.com/open-telemetry/opentelemetry-demo/pull/1329))

## 1.7.1

* [grafana] revert to 10.2.0
* [cartservice] disable config reload
  ([#1312](https://github.com/open-telemetry/opentelemetry-demo/pull/1312))
* [cartservice] fixed cartServiceFailure feature flag
  ([#1313](https://github.com/open-telemetry/opentelemetry-demo/pull/1313))
* [accountingservice] Update dependencies and semconv
* ([#1316](https://github.com/open-telemetry/opentelemetry-demo/pull/1316))
* [featureflagservice] Allow setting initial feature flag values
  ([#1319](https://github.com/open-telemetry/opentelemetry-demo/pull/1319))

## 1.7.0

* update PHP quoteservice to use 1.0.0
  ([#1236](https://github.com/open-telemetry/opentelemetry-demo/pull/1236))
* Add ability to do probabilistic A/B testing with feature flags
  ([#1237](https://github.com/open-telemetry/opentelemetry-demo/pull/1237))
* add env var for pinning trace-based test tool version
  ([#1239](https://github.com/open-telemetry/opentelemetry-demo/pull/1239))
* [cartservice] Add .NET memory, CPU, and thread metrics
  ([#1265](https://github.com/open-telemetry/opentelemetry-demo/pull/1265))
* [cartservice] update .NET to .NET 8.0
  ([#1272](https://github.com/open-telemetry/opentelemetry-demo/pull/1272))
* update loadgenerator dependencies and the base image
  ([#1274](https://github.com/open-telemetry/opentelemetry-demo/pull/1274))
* [currencyservice]: update opentelemetry-cpp to 1.12.0
  ([#1275](https://github.com/open-telemetry/opentelemetry-demo/pull/1275))
* [currencyservice] bring back multistage build
  ([#1276](https://github.com/open-telemetry/opentelemetry-demo/pull/1276))
* fix env var for pinning trace-based test tool version
  ([#1283](https://github.com/open-telemetry/opentelemetry-demo/pull/1283))
* [accountingservice] Add additional attributes to Kafka spans
  ([#1286](https://github.com/open-telemetry/opentelemetry-demo/pull/1286))
* [shippingservice] update Rust OTel libraries to 0.21
  ([#1287](https://github.com/open-telemetry/opentelemetry-demo/pull/1287))

## 1.6.0

* update PHP quoteservice to use RC1
  ([#1114](https://github.com/open-telemetry/opentelemetry-demo/pull/1114))
* [cartservice] update .NET package to 1.6.0 release
  ([#1115](https://github.com/open-telemetry/opentelemetry-demo/pull/1115))
* Set metric description to blank for rpc.server.duration and queueSize
  ([#1120](https://github.com/open-telemetry/opentelemetry-demo/pull/1120))
* sluggify Grafana dashboard name
  ([#1121](https://github.com/open-telemetry/opentelemetry-demo/pull/1121))
* [kafka frauddetection adservice] update java agent versions
  ([#1132](https://github.com/open-telemetry/opentelemetry-demo/pull/1132))
* update dependent components to latest versions
  ([#1146](https://github.com/open-telemetry/opentelemetry-demo/pull/1146))
* [prometheus] Enabled support for the OTLP write receiver
  ([#1149](https://github.com/open-telemetry/opentelemetry-demo/pull/1149))
* [grafana] fix dashboard metric names and update settings
  ([#1150](https://github.com/open-telemetry/opentelemetry-demo/pull/1150))
* [otelcol] add httpcheck receiver for synthetic check of frontendproxy
  ([#1162](https://github.com/open-telemetry/opentelemetry-demo/pull/1162))
* pinning trace-based test tool version and adding files as volumes
  ([#1182](https://github.com/open-telemetry/opentelemetry-demo/pull/1182))
* [jaeger] fix Jager SPM / Monitor support
  ([#1174](https://github.com/open-telemetry/opentelemetry-demo/pull/1174))
* [otelcol] merge configuration files for base and observability configs
  ([#1173](https://github.com/open-telemetry/opentelemetry-demo/pull/1173))
* [frontendproxy] Fix service graph by enabling client spans in envoy proxy
  ([#1180](https://github.com/open-telemetry/opentelemetry-demo/pull/1180))
* [java-services] Update java, gradle and OTel agent versions
  ([#1183](https://github.com/open-telemetry/opentelemetry-demo/pull/1183))
* [opensearch] Add OpenSearch as an OTLP Logging backend
  ([#1151](https://github.com/open-telemetry/opentelemetry-demo/pull/1151))
* [opensearch] Add Grafana dashboard panels for OpenSearch log data
  ([#1193](https://github.com/open-telemetry/opentelemetry-demo/pull/1193))
* [go-sdk] Workaround: disable gRPC metrics in Go services
  ([#1205](https://github.com/open-telemetry/opentelemetry-demo/pull/1205))

## 1.5.0

* update trace-based tests to test stream events
  ([#1072](https://github.com/open-telemetry/opentelemetry-demo/pull/1072))
* Add cartServiceFailure feature flag triggering Cart Service errors
  ([#824](https://github.com/open-telemetry/opentelemetry-demo/pull/824))
* [paymentservice] update JS SDKs to 1.12.0/0.38.0
  ([#853](https://github.com/open-telemetry/opentelemetry-demo/pull/853))
* [frontend] update JS SDKs to 1.12.0/0.38.0
  ([#853](https://github.com/open-telemetry/opentelemetry-demo/pull/853))
* [chore] use `otel-demo` namespace for generated kubernetes manifests
  ([#848](https://github.com/open-telemetry/opentelemetry-demo/pull/848))
* [collector] update collector version to 0.76.1 and remove connectors feature gate.
  ([#857](https://github.com/open-telemetry/opentelemetry-demo/pull/857))
* [shippingservice] update rust version and dependencies
  ([#865](https://github.com/open-telemetry/opentelemetry-demo/pull/865))
* [load generator] Bump loagen dependencies
  ([#869](https://github.com/open-telemetry/opentelemetry-demo/pull/869))
* [grafana] fix demo dashboard to be compatible with spanmetrics connector
  ([#874](https://github.com/open-telemetry/opentelemetry-demo/pull/874))
* [quoteservice] enabling batch span processor metrics
  ([#878](https://github.com/open-telemetry/opentelemetry-demo/pull/878))
* [kafka] remove KRaft mode support workarounds
  ([#880](https://github.com/open-telemetry/opentelemetry-demo/pull/880))
* [currencyservice] Fix OTel C++ build and update OTel version to 1.9.0
  ([#886](https://github.com/open-telemetry/opentelemetry-demo/pull/886))
* [featureflagservice] Upgrade opentelemetry_ecto to 1.1.1
  ([#899](https://github.com/open-telemetry/opentelemetry-demo/pull/899))
* [currencyservice] Fix OTLP export to use default env vars
  ([#904](https://github.com/open-telemetry/opentelemetry-demo/pull/904))
* [featureflagservice] Bump OTP version to 26.0
  ([#903](https://github.com/open-telemetry/opentelemetry-demo/pull/903))
* Regenerate kubernetes manifest and add auto-generate comment
  ([#909](https://github.com/open-telemetry/opentelemetry-demo/pull/909))
* [loadgenerator] fix redirect on recommendations load
  ([#913](https://github.com/open-telemetry/opentelemetry-demo/pull/913))
* [loadgenerator] run load through frontend proxy (Envoy)
  ([#914](https://github.com/open-telemetry/opentelemetry-demo/pull/914))
* [cartservice] update .NET package to 1.5.0 release
  ([#935](https://github.com/open-telemetry/opentelemetry-demo/pull/935))
* [cartservice] update service to .NET 7
  ([#942](https://github.com/open-telemetry/opentelemetry-demo/pull/942))
* [tests] Add trace-based testing examples
  ([#877](https://github.com/open-telemetry/opentelemetry-demo/pull/877))
* Introduce minimal mode to run demo
  ([#872](https://github.com/open-telemetry/opentelemetry-demo/pull/872))
* [frontendproxy]Envoy expose a route for the collector to route frontend spans
  ([#938](https://github.com/open-telemetry/opentelemetry-demo/pull/938))
* [frontend] update JS SDKs to 1.15.0/0.41.0
  ([#853](https://github.com/open-telemetry/opentelemetry-demo/pull/853))
* [shippingservice] Update Rust dependencies and add TelemetryResourceDetector
  ([#972](https://github.com/open-telemetry/opentelemetry-demo/pull/972))
* Update frontendproxy's env for minimal
  ([#983](https://github.com/open-telemetry/opentelemetry-demo/pull/983))
* [FeatureFlagService] Update dependencies
  ([#992](https://github.com/open-telemetry/opentelemetry-demo/pull/992))
* [currencyService] Update OTel dependency
  ([#991](https://github.com/open-telemetry/opentelemetry-demo/pull/991))
* [LoadGenerator & RecommendatationService] update dependencies
  ([#988](https://github.com/open-telemetry/opentelemetry-demo/pull/988))
* [FraudDetectionService] Updated Kotlin version and OTel dependencies
  ([#987](https://github.com/open-telemetry/opentelemetry-demo/pull/987))
* [quoteservice] update php dependencies
  ([#1009](https://github.com/open-telemetry/opentelemetry-demo/pull/1009))
* [tests] Update trace-based tests run script
  ([#1018](https://github.com/open-telemetry/opentelemetry-demo/pull/1018))
* [PaymentService] Update node to LTS version and bump deps
  ([#1029](https://github.com/open-telemetry/opentelemetry-demo/pull/1029))
* [frontend] Update dependencies
  ([#1054](https://github.com/open-telemetry/opentelemetry-demo/pull/1054))
* [frontendproxy] Fix typo URL endpoint for FrontendProxy
  ([#1075](https://github.com/open-telemetry/opentelemetry-demo/pull/1075))
* [checkoutservice] Upgrade Shopify/sarama to IBM/sarama
  ([#1083](https://github.com/open-telemetry/opentelemetry-demo/pull/1083))
* [accountingservice] Upgrade Shopify/sarama to IBM/sarama
  ([#1083](https://github.com/open-telemetry/opentelemetry-demo/pull/1083))
* Update Telemetry Components
  ([#1085](https://github.com/open-telemetry/opentelemetry-demo/pull/1085))
* [cartservice] Support for logs
  ([#1086](https://github.com/open-telemetry/opentelemetry-demo/pull/1086))
* [TraceTests] Update span attributes to align with new IBM/sarama instrumentation
  ([#1096](https://github.com/open-telemetry/opentelemetry-demo/pull/1096))

## 1.4.0

* [cart] use 60m TTL for cart entries in redis
  ([#779](https://github.com/open-telemetry/opentelemetry-demo/pull/779))
* spanmetrics dashboard service&operation rates & latencies
  ([#787](https://github.com/open-telemetry/opentelemetry-demo/pull/787))
* Adds Kubernetes manifests for the demo
  ([#791](https://github.com/open-telemetry/opentelemetry-demo/pull/791))
* [bug] fixing quoteservice metrics exporting (PHP)
  ([#793](https://github.com/open-telemetry/opentelemetry-demo/pull/793))
* Added app.session.id attribute to frontend spans
  ([#795](https://github.com/open-telemetry/opentelemetry-demo/pull/795))
* Add logs for Ad service and Recommendation service
  ([#796](https://github.com/open-telemetry/opentelemetry-demo/pull/796))
* Opentelemetry Collector Data Flow Dashboard
  ([#797](https://github.com/open-telemetry/opentelemetry-demo/pull/797))
* Fixed shipping update in the frontend UI when number of products in cart
  changes
  ([#799](https://github.com/open-telemetry/opentelemetry-demo/pull/799))
* Update frontend JavaScript SDKs to: 1.10.1/0.36.x
  ([#805](https://github.com/open-telemetry/opentelemetry-demo/pull/805))
* Fix http.status_code on error in frontend
  ([#810](https://github.com/open-telemetry/opentelemetry-demo/pull/810))
* Fix bug in shipping calculation
  ([#814](https://github.com/open-telemetry/opentelemetry-demo/pull/814))
* Reduce Kafka mem allocation
  ([#798](https://github.com/open-telemetry/opentelemetry-demo/pull/798))
* Updated frontend web tracer to us batch processor
  ([#819](https://github.com/open-telemetry/opentelemetry-demo/pull/819))
* Moved env platform flag to the footer, changed it to free text
  ([#818](https://github.com/open-telemetry/opentelemetry-demo/pull/818))
* Update OTel Collector
  ([#822](https://github.com/open-telemetry/opentelemetry-demo/pull/822))
* Update OTel Collector to use spanmetrics connector instead of spanmetrics
  processors
  ([#829](https://github.com/open-telemetry/opentelemetry-demo/pull/829))

## 1.3.1

* [docs] Drop docs folder as step in migration to OTel website
  ([#729](https://github.com/open-telemetry/opentelemetry-demo/issues/729))
* rename proto package from hipstershop to oteldemo
  ([#740](https://github.com/open-telemetry/opentelemetry-demo/pull/740))
* Removed unnecessary code from Program.cs
  ([#754](https://github.com/open-telemetry/opentelemetry-demo/pull/754))
* feature flag service: update the dependency tls_certificate_check and bump to
  OTP-25 ([#756](https://github.com/open-telemetry/opentelemetry-demo/pull/756))
* Bump up OTEL Java Agent version to 1.23.0
  ([#757](https://github.com/open-telemetry/opentelemetry-demo/pull/757))
* Add counter metric to currency service (C++)
  ([#759](https://github.com/open-telemetry/opentelemetry-demo/issues/759))
* Use browserDetector to populate browser info to frontend-web telemetry
  ([#760](https://github.com/open-telemetry/opentelemetry-demo/pull/760))
* [chore] update for Mac M2 architecture
  ([#764](https://github.com/open-telemetry/opentelemetry-demo/pull/764))
* [chore] align memory limits with Helm chart
  ([#781](https://github.com/open-telemetry/opentelemetry-demo/pull/781))
* Use an async PHP runtime, bump versions to latest betas
  ([#823](https://github.com/open-telemetry/opentelemetry-demo/pull/823))

## 1.3.0

* Use `frontend-web` as service name for browser/web requests
([#628](https://github.com/open-telemetry/opentelemetry-demo/pull/628))
* Update `quoteservice` to use opentelemetry-php beta release
([#644](https://github.com/open-telemetry/opentelemetry-demo/pull/644))
* Add build for arm64 arch
([#644](https://github.com/open-telemetry/opentelemetry-demo/pull/657))
* Add synthetic attribute flag to front end instrumentation
([#631](https://github.com/open-telemetry/opentelemetry-demo/pull/631))
* Fix the total sum on the cart page
([#633](https://github.com/open-telemetry/opentelemetry-demo/pull/633))
* Add OTel java agent with JMX Metric Insights to kafka
([#654](https://github.com/open-telemetry/opentelemetry-demo/pull/654))
* Add resource detectors to payment service
([#651](https://github.com/open-telemetry/opentelemetry-demo/pull/651))
* Add resource detectors to frontend service
([#648](https://github.com/open-telemetry/opentelemetry-demo/pull/648))
* Add Jaeger-SPM-Config
([#655](https://github.com/open-telemetry/opentelemetry-demo/pull/655))
* Add healthcheck to featureflagservice
([#661](https://github.com/open-telemetry/opentelemetry-demo/pull/661)
* Add resource detectors to checkout service
([#662](https://github.com/open-telemetry/opentelemetry-demo/pull/662))
* Add resource detectors to cart service
([#663](https://github.com/open-telemetry/opentelemetry-demo/pull/663))
* Add `OTEL_RESOURCE_ATTRIBUTES` to docker compose setup
([#664](https://github.com/open-telemetry/opentelemetry-demo/pull/664))
* Update loadgenerator python base image and dependencies
([#669](https://github.com/open-telemetry/opentelemetry-demo/pull/669))
* Add basic metric support to productcatalog service
([#674](https://github.com/open-telemetry/opentelemetry-demo/pull/674))
* Add resource detectors to accounting service
([#676](https://github.com/open-telemetry/opentelemetry-demo/pull/676))
* Add resource detectors to product catalog service
([#677](https://github.com/open-telemetry/opentelemetry-demo/pull/677))
* Add custom metrics to ads service
([#678](https://github.com/open-telemetry/opentelemetry-demo/pull/678))
* Rebuild currency service Dockerfile with alpine
([#687](https://github.com/open-telemetry/opentelemetry-demo/pull/687))
* Remove grpc from loadgenerator
([#688](https://github.com/open-telemetry/opentelemetry-demo/pull/688))
* Update docker-compose services to restart unless stopped
([#690](https://github.com/open-telemetry/opentelemetry-demo/pull/690))
* Use different docker base images for frauddetection service
([#691](https://github.com/open-telemetry/opentelemetry-demo/pull/691))
* Fix payment service version to support temporality environment variable
([#693](https://github.com/open-telemetry/opentelemetry-demo/pull/693))
* Update recommendationservice python base image and dependencies
([#700](https://github.com/open-telemetry/opentelemetry-demo/pull/700))
* Add adServiceFailure feature flag triggering Ad Service errors
([#694](https://github.com/open-telemetry/opentelemetry-demo/pull/694))
* Reduce spans generated from quote service
([#702](https://github.com/open-telemetry/opentelemetry-demo/pull/702))
* Update emailservice Dockerfile to use alpine and multistage build
([#703](https://github.com/open-telemetry/opentelemetry-demo/pull/703))
* Update dockerfile for adservice to use different base images
([#705](https://github.com/open-telemetry/opentelemetry-demo/pull/705))
* Enable exemplar support in the metrics exporter, Prometheus, and Grafana
([#704](https://github.com/open-telemetry/opentelemetry-demo/pull/704))
* Add cross-compilation for shipping service
([#715](https://github.com/open-telemetry/opentelemetry-demo/issues/715))

## 1.2.0

* Change ZipCode data type from int to string
([#587](https://github.com/open-telemetry/opentelemetry-demo/pull/587))
* Pass product's `categories` as an input for the Ad service
([#600](https://github.com/open-telemetry/opentelemetry-demo/pull/600))
* Add HTTP client instrumentation to shippingservice
([#610](https://github.com/open-telemetry/opentelemetry-demo/pull/610))
* Added Kafka, accountingservice and frauddetectionservice for async workflows
([#512](https://github.com/open-telemetry/opentelemetry-demo/pull/457))
* Added support for non-root containers
([#615](https://github.com/open-telemetry/opentelemetry-demo/pull/615))
* Add tracing to Envoy (frontend-proxy)
([#613](https://github.com/open-telemetry/opentelemetry-demo/pull/613))
* Build Kafka image
([#617](https://github.com/open-telemetry/opentelemetry-demo/pull/617))

## v1.1.0

* Replaced PHP-CLI to PHP-Apache for a more realistic service
([#563](https://github.com/open-telemetry/opentelemetry-demo/pull/563))
* Optimize currencyservice build time with parallel build jobs
([#569](https://github.com/open-telemetry/opentelemetry-demo/pull/569))
* Optimize GitHub Builds and fix broken emulation of featureflag
([#536](https://github.com/open-telemetry/opentelemetry-demo/pull/536))
* Add basic metrics support for payment service
([#583](https://github.com/open-telemetry/opentelemetry-demo/pull/583))

## v1.0.0

* Add component owners for adservice Java app by @trask in
  ([519](https://github.com/open-telemetry/opentelemetry-demo/pull/519))
* Add gradle wrapper validation by @trask in
  ([518](https://github.com/open-telemetry/opentelemetry-demo/pull/518))
* fix currency bug by @cartersocha in
  ([522](https://github.com/open-telemetry/opentelemetry-demo/pull/522))
* Final Docs Review by @austinlparker in
  ([515](https://github.com/open-telemetry/opentelemetry-demo/pull/515))
* Front End -> Frontend by @austinlparker in
  ([537](https://github.com/open-telemetry/opentelemetry-demo/pull/537))
* [docs] kubernetes by @puckpuck in
  ([521](https://github.com/open-telemetry/opentelemetry-demo/pull/521))
* bump to v1.0 for release by @austinlparker in
  ([538](https://github.com/open-telemetry/opentelemetry-demo/pull/538))

## v0.7.0-beta

* Update shippingservice to add resource data to spans
([#504](https://github.com/open-telemetry/opentelemetry-demo/pull/504))
* Add Envoy as reverse proxy for all user-facing services
([#508](https://github.com/open-telemetry/opentelemetry-demo/pull/508))
* Envoy: Grafana, Load Generator, Jaeger exposed.
([#513](https://github.com/open-telemetry/opentelemetry-demo/pull/513))
* Added frontend instrumentation exporter custom url
([#512](https://github.com/open-telemetry/opentelemetry-demo/pull/512))

## v0.6.1-beta

* Set resource memory limits for all services
([#460](https://github.com/open-telemetry/opentelemetry-demo/pull/460))
* Added cache scenario to recommendation service
([#455](https://github.com/open-telemetry/opentelemetry-demo/pull/455))
* Update cartservice Dockerfile to support ARM64
([#439](https://github.com/open-telemetry/opentelemetry-demo/pull/439))

## v0.6.0-beta

* Added basic metrics support for recommendation service (Python)
([#416](https://github.com/open-telemetry/opentelemetry-demo/pull/416))
* Added metrics auto-instrumentation + minor metrics refactor for recommendation
 service (Python)
 [#432](https://github.com/open-telemetry/opentelemetry-demo/pull/432)
* Replaced the Jaeger exporter to the OTLP exporter in the OTel Collector
([#435](https://github.com/open-telemetry/opentelemetry-demo/pull/435))

## v0.5.0

* Add custom span and custom span attributes for Feature Flag Service
([#371](https://github.com/open-telemetry/opentelemetry-demo/pull/371))
* Change Cart Service to be async
([#372](https://github.com/open-telemetry/opentelemetry-demo/pull/372))
* Removed Postgres error on startup
([#378](https://github.com/open-telemetry/opentelemetry-demo/pull/378))
* Fixed traffic to Ad and Recommendation Service
([#379](https://github.com/open-telemetry/opentelemetry-demo/pull/379))
* Add dotnet runtime metrics to the Cart Service
([#393](https://github.com/open-telemetry/opentelemetry-demo/pull/393))
* Add dotnet instrumentation libraries to the Cart Service
([#394](https://github.com/open-telemetry/opentelemetry-demo/pull/394))
* Fixed Feature Flag Service error on start up
([#402](https://github.com/open-telemetry/opentelemetry-demo/pull/402))
* Update Checkout Service Go version to 1.19 once OTel Go Metrics require 1.18+
([#409](https://github.com/open-telemetry/opentelemetry-demo/pull/409))
* Added hero scenario metric to Checkout Service on cache leak
([#339](https://github.com/open-telemetry/opentelemetry-demo/pull/339))

## v0.4.0

* Add span events to shipping service
([#344](https://github.com/open-telemetry/opentelemetry-demo/pull/344))
* Add PHP quote service
([#345](https://github.com/open-telemetry/opentelemetry-demo/pull/345))
* Improve initial run time, without a build
([#362](https://github.com/open-telemetry/opentelemetry-demo/pull/362))

## v0.3.0

* Enhanced cart service attributes
([#183](https://github.com/open-telemetry/opentelemetry-demo/pull/183))
* Re-implemented currency service using C++
([#189](https://github.com/open-telemetry/opentelemetry-demo/pull/189))
* Simplified repo name and dropped the '-webstore' suffix in every place
([#225](https://github.com/open-telemetry/opentelemetry-demo/pull/225))
* Added end-to-end tests to each individual service
([#242](https://github.com/open-telemetry/opentelemetry-demo/pull/242))
* Added ability for repo forks to specify additional collector settings
([#246](https://github.com/open-telemetry/opentelemetry-demo/pull/246))
* Add metrics endpoint in adservice to send metrics from java agent
([#237](https://github.com/open-telemetry/opentelemetry-demo/pull/237))
* Support override java agent jar
([#244](https://github.com/open-telemetry/opentelemetry-demo/pull/244))
* Pulling java agent from the Java instrumentation releases instead.
([#253](https://github.com/open-telemetry/opentelemetry-demo/pull/253))
* Added explicit support for Kubernetes.
([#255](https://github.com/open-telemetry/opentelemetry-demo/pull/255))
* Added spanmetrics processor to otelcol
([#212](https://github.com/open-telemetry/opentelemetry-demo/pull/212))
* Added span attributes to shipping service
([#260](https://github.com/open-telemetry/opentelemetry-demo/pull/260))
* Added span attributes to currency service
([#265](https://github.com/open-telemetry/opentelemetry-demo/pull/265))
* Restricted network and port bindings
([#272](https://github.com/open-telemetry/opentelemetry-demo/pull/272))
* Feature Flag Service UI exposed on port 8081
([#273](https://github.com/open-telemetry/opentelemetry-demo/pull/273))
* Reimplemented Frontend app using [Next.js](https://nextjs.org/) Browser client
([#236](https://github.com/open-telemetry/opentelemetry-demo/pull/236))
* Remove set_currency from load generator
([#290](https://github.com/open-telemetry/opentelemetry-demo/pull/290))
* Added Frontend [Cypress](https://www.cypress.io/) E2E tests
([#298](https://github.com/open-telemetry/opentelemetry-demo/pull/298))
* Added baggage support in CurrencyService
([#281](https://github.com/open-telemetry/opentelemetry-demo/pull/281))
* Added error for a specific product based on a feature flag
([#245](https://github.com/open-telemetry/opentelemetry-demo/pull/245))
* Added Frontend Instrumentation
([#293](https://github.com/open-telemetry/opentelemetry-demo/pull/293))
* Add Feature Flags definitions
([#314](https://github.com/open-telemetry/opentelemetry-demo/pull/314))
* Enable Locust loadgen environment variable config options
([#316](https://github.com/open-telemetry/opentelemetry-demo/pull/316))
* Simplified and cleaned up ProductCatalogService
([#317](https://github.com/open-telemetry/opentelemetry-demo/pull/317))
* Updated Product Catalog to Match Astronomy Webstore
([#285](https://github.com/open-telemetry/opentelemetry-demo/pull/285))
* Add Span link for synthetic requests (from load generator)
([#332](https://github.com/open-telemetry/opentelemetry-demo/pull/332))
* Add `synthetic_request=true` baggage to load generator requests
([#331](https://github.com/open-telemetry/opentelemetry-demo/pull/331))

## v0.2.0

* Added feature flag service implementation
([#141](https://github.com/open-telemetry/opentelemetry-demo/pull/141))
* Added additional attributes to productcatalog service
([#143](https://github.com/open-telemetry/opentelemetry-demo/pull/143))
* Added manual instrumentation to ad service
([#150](https://github.com/open-telemetry/opentelemetry-demo/pull/150))
* Added manual instrumentation to email service
([#158](https://github.com/open-telemetry/opentelemetry-demo/pull/158))
* Added basic metric support and Prometheus storage
([#160](https://github.com/open-telemetry/opentelemetry-demo/pull/160))
* Added manual instrumentation to recommendation service
([#163](https://github.com/open-telemetry/opentelemetry-demo/pull/163))
* Added manual instrumentation to checkout service
([#164](https://github.com/open-telemetry/opentelemetry-demo/pull/164))
* Added Grafana service and enhanced metric experience
([#175](https://github.com/open-telemetry/opentelemetry-demo/pull/175))

## v0.1.0

* The initial code base is donated from a
[fork](https://github.com/julianocosta89/opentelemetry-microservices-demo) of
the [Google microservices
demo](https://github.com/GoogleCloudPlatform/microservices-demo) with express
knowledge of the owners. The pre-existing copyrights will remain. Any future
significant modifications will be credited to OpenTelemetry Authors.
* Added feature flag service protos
([#26](https://github.com/open-telemetry/opentelemetry-demo/pull/26))
* Added span attributes to frontend service
([#82](https://github.com/open-telemetry/opentelemetry-demo/pull/82))
* Rewrote shipping service in Rust
([#35](https://github.com/open-telemetry/opentelemetry-demo/issues/35))<|MERGE_RESOLUTION|>--- conflicted
+++ resolved
@@ -7,13 +7,10 @@
 
 ## Unreleased
 
-<<<<<<< HEAD
 * [feat] add ipv6 support
   ([#2594](https://github.com/open-telemetry/opentelemetry-demo/pull/2594))
-=======
 * [chore] Use pre-built nginx otel image
   ([#2614](https://github.com/open-telemetry/opentelemetry-demo/pull/2614))
->>>>>>> 6920e9dd
 
 ## 2.1.3
 
